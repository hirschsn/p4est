--- conflicted
+++ resolved
@@ -13,11 +13,8 @@
         test/p4est_test_loadsave test/p4est_test_order \
         test/p4est_test_load test/p4est_test_ghost \
         test/p4est_test_mesh_bijective test/p4est_test_mesh_parallel_boundary \
-<<<<<<< HEAD
+        test/p4est_test_per_level_arrays \
         test/p4est_test_virtual_position \
-=======
-        test/p4est_test_per_level_arrays \
->>>>>>> 6de090c4
         test/p4est_test_conn_transformation \
         test/p4est_test_iterate test/p4est_test_lnodes \
         test/p4est_test_search test/p4est_test_brick \
@@ -42,11 +39,8 @@
         test/p8est_test_periodic test/p8est_test_loadsave \
         test/p8est_test_load test/p8est_test_ghost \
         test/p8est_test_mesh_bijective test/p8est_test_mesh_parallel_boundary \
-<<<<<<< HEAD
+        test/p8est_test_per_level_arrays \
         test/p8est_test_virtual_position \
-=======
-        test/p8est_test_per_level_arrays \
->>>>>>> 6de090c4
         test/p8est_test_conn_transformation \
         test/p8est_test_iterate test/p8est_test_lnodes \
         test/p8est_test_search test/p8est_test_brick \
@@ -91,11 +85,8 @@
 test_p4est_test_ghost_SOURCES = test/test_ghost2.c
 test_p4est_test_mesh_bijective_SOURCES = test/test_mesh_bijective2.c
 test_p4est_test_mesh_parallel_boundary_SOURCES = test/test_mesh_parallel_boundary2.c
-<<<<<<< HEAD
+test_p4est_test_per_level_arrays_SOURCES = test/test_per_level_arrays2.c
 test_p4est_test_virtual_position_SOURCES = test/test_pos_virtual2.c
-=======
-test_p4est_test_per_level_arrays_SOURCES = test/test_per_level_arrays2.c
->>>>>>> 6de090c4
 test_p4est_test_conn_transformation_SOURCES = test/test_conn_transformation2.c
 test_p4est_test_iterate_SOURCES = test/test_iterate2.c
 test_p4est_test_lnodes_SOURCES = test/test_lnodes2.c
@@ -135,11 +126,8 @@
 test_p8est_test_ghost_SOURCES = test/test_ghost3.c
 test_p8est_test_mesh_bijective_SOURCES = test/test_mesh_bijective3.c
 test_p8est_test_mesh_parallel_boundary_SOURCES = test/test_mesh_parallel_boundary3.c
-<<<<<<< HEAD
+test_p8est_test_per_level_arrays_SOURCES = test/test_per_level_arrays3.c
 test_p8est_test_virtual_position_SOURCES = test/test_pos_virtual3.c
-=======
-test_p8est_test_per_level_arrays_SOURCES = test/test_per_level_arrays3.c
->>>>>>> 6de090c4
 test_p8est_test_conn_transformation_SOURCES = test/test_conn_transformation3.c
 test_p8est_test_brick_SOURCES = test/test_brick3.c
 test_p8est_test_iterate_SOURCES = test/test_iterate3.c
@@ -188,11 +176,8 @@
         $(test_p4est_test_ghost_SOURCES) \
         $(test_p4est_test_mesh_bijective_SOURCES) \
         $(test_p4est_test_mesh_parallel_boundary_SOURCES) \
-<<<<<<< HEAD
+        $(test_p4est_test_per_level_arrays_SOURCES) \
         $(test_p4est_test_virtual_position_SOURCES) \
-=======
-        $(test_p4est_test_per_level_arrays_SOURCES) \
->>>>>>> 6de090c4
         $(test_p4est_test_conn_transformation_SOURCES) \
         $(test_p4est_test_iterate_SOURCES) \
         $(test_p4est_test_lnodes_SOURCES) \
@@ -223,11 +208,8 @@
         $(test_p8est_test_ghost_SOURCES) \
         $(test_p8est_test_mesh_bijective_SOURCES) \
         $(test_p8est_test_mesh_parallel_boundary_SOURCES) \
-<<<<<<< HEAD
+        $(test_p8est_test_per_level_arrays_SOURCES) \
         $(test_p8est_test_virtual_position_SOURCES) \
-=======
-        $(test_p8est_test_per_level_arrays_SOURCES) \
->>>>>>> 6de090c4
         $(test_p8est_test_conn_transformation_SOURCES) \
         $(test_p8est_test_brick_SOURCES) \
         $(test_p8est_test_iterate_SOURCES) \
