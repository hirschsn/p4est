--- conflicted
+++ resolved
@@ -15,11 +15,7 @@
         test/p4est_test_search test/p4est_test_brick \
         test/p4est_test_partition_corr \
         test/p4est_test_conn_complete test/p4est_test_balance_seeds \
-<<<<<<< HEAD
-        test/p4est_test_wrap test/p4est_test_replace
-=======
-        test/p4est_test_join
->>>>>>> aae5451f
+        test/p4est_test_wrap test/p4est_test_replace test/p4est_test_join
 if P4EST_WITH_METIS
 p4est_test_programs += \
         test/p4est_test_reorder
@@ -36,12 +32,7 @@
         test/p8est_test_iterate test/p8est_test_lnodes \
         test/p8est_test_search test/p8est_test_partition_corr \
         test/p8est_test_conn_complete test/p8est_test_balance_seeds \
-<<<<<<< HEAD
-        test/p8est_test_wrap test/p8est_test_replace
-=======
-        test/p8est_test_join
->>>>>>> fcfe299... new test: unitcube->rotwrap by join_faces, passes.
->>>>>>> aae5451f
+        test/p8est_test_wrap test/p8est_test_replace test/p8est_test_join
 if P4EST_WITH_METIS
 p4est_test_programs += \
         test/p8est_test_reorder
@@ -67,12 +58,9 @@
 test_p4est_test_partition_corr_SOURCES = test/test_partition_corr2.c
 test_p4est_test_conn_complete_SOURCES = test/test_conn_complete2.c
 test_p4est_test_balance_seeds_SOURCES = test/test_balance_seeds2.c
-<<<<<<< HEAD
 test_p4est_test_wrap_SOURCES = test/test_wrap2.c
 test_p4est_test_replace_SOURCES = test/test_replace2.c
-=======
 test_p4est_test_join_SOURCES = test/test_join2.c
->>>>>>> aae5451f
 
 test_p8est_test_quadrants_SOURCES = test/test_quadrants3.c
 test_p8est_test_balance_SOURCES = test/test_balance3.c
@@ -92,12 +80,9 @@
 test_p8est_test_partition_corr_SOURCES = test/test_partition_corr3.c
 test_p8est_test_conn_complete_SOURCES = test/test_conn_complete3.c
 test_p8est_test_balance_seeds_SOURCES = test/test_balance_seeds3.c
-<<<<<<< HEAD
 test_p8est_test_wrap_SOURCES = test/test_wrap3.c
 test_p8est_test_replace_SOURCES = test/test_replace3.c
-=======
 test_p8est_test_join_SOURCES = test/test_join3.c
->>>>>>> aae5451f
 
 if P4EST_WITH_METIS
 test_p4est_test_reorder_SOURCES = test/test_reorder2.c
@@ -124,11 +109,9 @@
         $(test_p4est_test_partition_corr_SOURCES) \
         $(test_p4est_test_reorder_SOURCES) \
         $(test_p4est_test_balance_seeds_SOURCES) \
-<<<<<<< HEAD
+        $(test_p4est_test_wrap_SOURCES) \
         $(test_p4est_test_replace_SOURCES) \
-=======
         $(test_p4est_test_join_SOURCES) \
->>>>>>> aae5451f
         $(test_p8est_test_quadrants_SOURCES) \
         $(test_p8est_test_balance_SOURCES) \
         $(test_p8est_test_partition_SOURCES) \
@@ -147,11 +130,9 @@
         $(test_p8est_test_reorder_SOURCES) \
         $(test_p8est_test_partition_corr_SOURCES) \
         $(test_p8est_test_balance_seeds_SOURCES) \
-<<<<<<< HEAD
-        $(test_p8est_test_replace_SOURCES)
-=======
+        $(test_p8est_test_wrap_SOURCES) \
+        $(test_p8est_test_replace_SOURCES) \
         $(test_p8est_test_join_SOURCES)
->>>>>>> aae5451f
 
 if P4EST_WITH_METIS
 LINT_CSOURCES += \
