/*
  This file is part of p4est.
  p4est is a C library to manage a collection (a forest) of multiple
  connected adaptive quadtrees or octrees in parallel.

  Copyright (C) 2010 The University of Texas System
  Written by Carsten Burstedde, Lucas C. Wilcox, and Tobin Isaac

  p4est is free software; you can redistribute it and/or modify
  it under the terms of the GNU General Public License as published by
  the Free Software Foundation; either version 2 of the License, or
  (at your option) any later version.

  p4est is distributed in the hope that it will be useful,
  but WITHOUT ANY WARRANTY; without even the implied warranty of
  MERCHANTABILITY or FITNESS FOR A PARTICULAR PURPOSE.  See the
  GNU General Public License for more details.

  You should have received a copy of the GNU General Public License
  along with p4est; if not, write to the Free Software Foundation, Inc.,
  51 Franklin Street, Fifth Floor, Boston, MA 02110-1301, USA.
*/

/** \file p4est_vtk.h
 *
 * Routines for printing a forest and associated fields to VTK format.
 *
 * \ingroup p4est
 */

#ifndef P4EST_VTK_H
#define P4EST_VTK_H

#include <p4est_geometry.h>
#include <p4est.h>

SC_EXTERN_C_BEGIN;

/** Opaque context type for writing VTK output with multiple function calls.
 */
typedef struct p4est_vtk_context p4est_vtk_context_t;

/** Cleanly destroy a \ref p4est_vtk_context_t structure.
 *
 * This function closes all the file pointers and frees the context.
 * It can be called even if the VTK output
 * has only been partially written, the files' content will be incomplete.
 *
 * \param[in] context     The VTK file context to be destroyed.
 */
void                p4est_vtk_context_destroy (p4est_vtk_context_t * context);

/** Write the p4est in VTK format.
 *
 * This is a convenience function for the special case of writing out
 * the tree id, quadrant level, and MPI rank only.
 * One file is written per MPI rank, and one meta file on rank 0.
 * The quadrants are scaled to length .95; see \ref p4est_vtk_write_header.
 * This function will abort if there is a file error.
 *
 * \param [in] p4est    The p4est to be written.
 * \param [in] geom     A p4est_geometry_t structure or NULL for vertex space
 *                      as defined by p4est->connectivity.
 * \param [in] filename The first part of the file name which will have the
 *                      MPI rank appended to it: The output file will be
 *                      filename_rank.vtu, and the meta file filename.pvtu.
 */
void                p4est_vtk_write_file (p4est_t * p4est,
                                          p4est_geometry_t * geom,
                                          const char *filename);

/** Write the VTK header.
 *
<<<<<<< HEAD
 * \param [in] p4est    The p4est to be written.
 * \param [in] geom     A p4est_geometry_t structure or NULL for vertex space.
 * \param [in] scale    Double value between 0 and 1 to scale each quadrant.
 * \param [in] write_tree   Include the tree id as output field.
 * \param [in] write_level  Include the tree levels as output field.
 * \param [in] write_rank   Include the MPI rank as output field.
 * \param [in] wrap_tree    The MPI rank is written module wrap_tree, or 0.
 * \param filename      First part of the name, see p4est_vtk_write_file.
 * \param num_scalars   Number of scalar fields to write.
 * \param num_vectors   Number of vector fields to write.
 *
 * The variable arguments need to be pairs of (fieldname, fieldvalues)
 * where the scalars come first, then the vectors.
 */
void                p4est_vtk_write_all (p4est_t * p4est,
                                         p4est_geometry_t * geom,
                                         double scale,
                                         int write_tree, int write_level,
                                         int write_rank, int wrap_rank,
                                         int num_scalars, int num_vectors,
                                         const char *filename, ...);

/** This writes out the p4est and any number of point fields in VTK format.
 *
 * This is a convenience function that will abort if there is a file error.
 *
 * \param [in] p4est    The p4est to be written.
 * \param [in] geom     A p4est_geometry_t structure or NULL for vertex space.
 * \param [in] scale    Double value between 0 and 1 to scale each quadrant.
 * \param [in] write_tree   Include the tree id as output field.
 * \param [in] write_level  Include the tree levels as output field.
 * \param [in] write_rank   Include the MPI rank as output field.
 * \param [in] wrap_tree    The MPI rank is written module wrap_tree, or 0.
 * \param filename      First part of the name, see p8est_vtk_write_file.
 * \param num_cell_scalars  Number of scalar fields to write with data in cell
 *                          center.
 * \param num_cell_vectors  Number of vector fields to write with data in cell
 *                          center.
 * \param num_point_scalars Number of scalar fields to write with data in cell
 *                          corners.
 * \param num_point_vectors Number of vector fields to write with data in cell
 *                          corners.
 *
 * The variable arguments need to be pairs of (fieldname, fieldvalues)
 * where the scalars come first, then the vectors and cell data before corner data.
 */
void                p4est_vtk_writeAll (p4est_t * p4est,
                                        p4est_geometry_t * geom,
                                        double scale,
                                        int write_tree, int write_level,
                                        int write_rank, int wrap_rank,
                                        int num_cell_scalars,
                                        int num_cell_vectors,
                                        int num_point_scalars,
                                        int num_point_vectors,
                                        const char * filename, ...);

/** This will write the header of the vtu file.
 *
 * Writing a VTK file is split into a couple of routines.
 * The allows there to be an arbitrary number of
=======
 * Writing a VTK file is split into a few routines.
 * This allows there to be an arbitrary number of
>>>>>>> 699afbf6
 * fields.  The calling sequence would be something like
 *
 *     vtk_context = p4est_vtk_write_header (p4est, geom, 1., "output");
 *     vtk_context = p4est_vtk_write_point_data (vtk_context, ...);
 *     vtk_context = p4est_vtk_write_cell_data (vtk_context, ...);
 *     ...
 *     p4est_vtk_write_footer (vtk_context);
 *
 * \param p4est     The p4est to be written.
 * \param geom      A p4est_geometry_t structure or NULL for vertex space.
 * \param scale     The relative length factor of the quadrants.
 *                  Use 1.0 to fit quadrants exactly, less to create gaps.
 * \param filename  The first part of the name which will have
 *                  the proc number appended to it (i.e., the
 *                  output file will be filename_rank.vtu).
 *
 * \return          On success, an opaque context (p4est_vtk_context_t) pointer
 *                  that must be passed to subsequent p4est_vtk calls.  It is
 *                  required to call p4est_vtk_write_footer eventually with
 *                  this value.  Returns NULL on error.
 */
p4est_vtk_context_t *p4est_vtk_write_header (p4est_t * p4est,
                                             p4est_geometry_t * geom,
                                             double scale,
                                             const char *filename);

<<<<<<< HEAD
/** This will write the header of the vtu file.
 *
 * Writing a VTK file is split into a couple of routines.
 * The allows there to be an arbitrary number of
 * fields.  The calling sequence would be something like
 *
 * \begincode
 * p4est_vtk_write_header(p4est, geom, 1., 1, 1, 1, 0, "output");
 * p4est_vtk_write_cell_scalar (...);
 * ...
 * p4est_vtk_switch_to_point_data (...);
 * p4est_vtk_write_point_scalar (...);
 * ...
 * p4est_vtk_write_footer(p4est, "output");
 * \endcode
 *
 * \param p4est     The p4est to be written.
 * \param geom      A p4est_geometry_t structure or NULL for vertex space.
 * \param scale     The relative length factor of the quadrants.
 *                  Use 1.0 to fit quadrants exactly, less to create gaps.
 * \param write_tree    Boolean to determine if the tree id should be output.
 * \param write_level   Boolean to determine if the tree levels should be output.
 * \param write_rank    Boolean to determine if the MPI rank should be output.
 * \param wrap_rank Number to wrap around the rank with a modulo operation.
 *                  Can be 0 for no wrapping.
 * \param cell_scalars  Comma-separated list of cell scalar fields, or NULL.
 * \param cell_vectors  Comma-separated list of cell vector fields, or NULL.
 * \param filename  The first part of the name which will have
 *                  the proc number appended to it (i.e., the
 *                  output file will be filename_procNum.vtu).
 *
 * \return          This returns 0 if no error and -1 if there is an error.
 */
int                 p4est_vtk_writeHeader (p4est_t * p4est,
                                           p4est_geometry_t * geom,
                                           double scale,
                                           int write_tree, int write_level,
                                           int write_rank, int wrap_rank,
                                           const char * cell_scalars,
                                           const char * cell_vectors,
                                           const char * filename);

/** This will write a scalar field to the vtu file.
 *
 * It is good practice to make sure that the scalar field also
 * exists in the comma separated string \a point_scalars passed
 * to \c p4est_vtk_write_header.
 *
 * Writing a VTK file is split into a couple of routines.
 * The allows there to be an arbitrary number of fields.
 *
 * \param p4est     The p4est to be written.
 * \param geom      A p4est_geometry_t structure or NULL for vertex space.
 * \param filename  The first part of the name which will have
 *                  the proc number appended to it (i.e., the
 *                  output file will be filename_procNum.vtu).
 * \param scalar_name The name of the scalar field.
 * \param values    The point values that will be written.
 *
 * \return          This returns 0 if no error and -1 if there is an error.
 */
int                 p4est_vtk_write_cell_scalar (p4est_t * p4est,
                                                 p4est_geometry_t * geom,
                                                 const char * filename,
                                                 const char * scalar_name,
                                                 const double * values);

/** This will write a 3-vector field to the vtu file.
 *
 * It is good practice to make sure that the vector field also
 * exists in the comma separated string \a point_vectors passed
 * to \c p8est_vtk_write_header.
 *
 * Writing a VTK file is split into a couple of routines.
 * The allows there to be an arbitrary number of fields.
 *
 * \param p4est     The p4est to be written.
 * \param geom      A p4est_geometry_t structure or NULL for vertex space.
 * \param filename  The first part of the name which will have
 *                  the proc number appended to it (i.e., the
 *                  output file will be filename_procNum.vtu).
 * \param vector_name The name of the vector field.
 * \param values    The point values that will be written.
 *
 * \return          This returns 0 if no error and -1 if there is an error.
 */
int                 p4est_vtk_write_cell_vector (p4est_t * p4est,
                                                 p4est_geometry_t * geom,
                                                 const char * filename,
                                                 const char * vector_name,
                                                 const double * values);

/** This will switch from data located in centers to data located in corners.
 *
 * It is good practice to make sure that the vector field also
 * exists in the comma separated string \a point_vectors passed
 * to \c p8est_vtk_write_header.
 *
 * Writing a VTK file is split into a couple of routines.
 * The allows there to be an arbitrary number of fields.
 *
 * \param p4est       The p4est to be written.
 * \param geom        A p4est_geometry_t structure or NULL for vertex space.
 * \param write_tree    Boolean to determine if the tree id should be output.
 * \param write_level   Boolean to determine if the tree levels should be output.
 * \param write_rank    Boolean to determine if the MPI rank should be output.
 * \param wrap_rank Number to wrap around the rank with a modulo operation.
 *                  Can be 0 for no wrapping.
 * \param num_cell_data Sum of number of cell scalars and cell vectors.
 * \param point_scalars Comma-separated list of point scalar fields, or NULL.
 * \param point_vectors Comma-separated list of point vector fields, or NULL.
 * \param filename    The first part of the name which will have the proc
 *                    number appended to it (i.e., the output file will be
 *                    filename_procNum.vtu)
 */
int                 p4est_vtk_switch_to_point_data (p4est_t * p4est,
                                                    p4est_geometry_t * geom,
                                                    int write_tree,
                                                    int write_level,
                                                    int write_rank,
                                                    int num_cell_data,
                                                    const char * point_scalars,
                                                    const char * point_vectors,
                                                    const char * filename);

/** This will write a scalar field to the vtu file.
=======
/** Write VTK cell data.
>>>>>>> 699afbf6
 *
 * There are options to have this function write
 * the tree id, quadrant level, or MPI rank without explicit input data.
 *
 * Writing a VTK file is split into a few routines.
 * This allows there to be an arbitrary number of
 * fields.
 *
 * \param [in,out] cont    A VTK context created by \ref p4est_vtk_write_header.
 * \param [in] write_tree  Boolean to determine if the tree id should be output.
 * \param [in] write_level Boolean to determine if the tree levels should be output.
 * \param [in] write_rank  Boolean to determine if the MPI rank should be output.
 * \param [in] wrap_rank   Number to wrap around the rank with a modulo operation.
 *                         Can be 0 for no wrapping.
 * \param [in] num_cell_scalars Number of cell scalar datasets to output.
 * \param [in] num_cell_vectors Number of cell vector datasets to output.
 *
 * The variable arguments need to be pairs of (fieldname, fieldvalues), followed
 * by a final argument of the VTK context cont (same as the first argument).
 * The cell scalar pairs come first, followed by the cell vector pairs, then cont.
 * Each 'fieldname' argument shall be a char string containing the name of the data
 * contained in the following 'fieldvalues'. Each of the 'fieldvalues'
 * arguments shall be an sc_array_t * holding double variables.  The number of
 * doubles in each sc_array must be exactly \a p4est->local_num_quadrants for
 * scalar data and \a 3*p4est->local_num_quadrants for vector data.
 *
 * \note The current p4est_vtk_context_t structure, \a cont, must be the first
 * and the last argument
 * of any call to this function; this argument is used to validate that the
 * correct number of variable arguments have been provided.
 *
 * \return          On success, the context that has been passed in.
 *                  On failure, returns NULL and deallocates the context.
 */
p4est_vtk_context_t *p4est_vtk_write_cell_data (p4est_vtk_context_t * cont,
                                                int write_tree,
                                                int write_level,
                                                int write_rank,
                                                int wrap_rank,
                                                int num_cell_scalars,
                                                int num_cell_vectors, ...);

/** TODO: This is an alternate version of the varargs function above.
 * Works exactly the same otherwise.
 * TODO: not sure about this one yet, let's wait and think it over again soon.
 */
p4est_vtk_context_t *p4est_vtk_write_cell_data2 (p4est_vtk_context_t * cont,
                                                 int write_tree,
                                                 int write_level,
                                                 int write_rank,
                                                 int wrap_rank,
                                                 int num_cell_scalars,
                                                 int num_cell_vectors,
                                                 const char *filenames[],
                                                 sc_array_t * scalars[]);

/** Write a cell scalar field to the VTU file.
 *
 * Writing a VTK file is split into a few routines.
 * This allows there to be an arbitrary number of fields.
 * When in doubt, please use \ref p4est_vtk_write_cell_data instead.
 *
 * \param [in,out] cont    A VTK context created by p4est_vtk_write_header.
 * \param [in] scalar_name The name of the scalar field.
 * \param [in] values      The cell values that will be written.
 *
 * \return          On success, the context that has been passed in.
 *                  On failure, returns NULL and deallocates the context.
 */
p4est_vtk_context_t *p4est_vtk_write_cell_scalar (p4est_vtk_context_t * cont,
                                                  const char * scalar_name,
                                                  sc_array_t * values);

/** Write a 3-vector cell field to the VTU file.
 *
 * Writing a VTK file is split into a few routines.
 * This allows there to be an arbitrary number of fields.
 * When in doubt, please use \ref p4est_vtk_write_cell_data instead.
 *
 * \param [in,out] cont    A VTK context created by p4est_vtk_write_header.
 * \param [in] vector_name The name of the vector field.
 * \param [in] values      The cell values that will be written.
 *
 * \return          On success, the context that has been passed in.
 *                  On failure, returns NULL and deallocates the context.
 */
p4est_vtk_context_t *p4est_vtk_write_cell_vector (p4est_vtk_context_t * cont,
                                                  const char *vector_name,
                                                  sc_array_t * values);

/** Write VTK point data.
 *
 * Writing a VTK file is split into a few routines.
 * This allows there to be an arbitrary number of
 * fields.
 *
 * \param [in,out] cont          A VTK context created by p4est_vtk_write_header.
 * \param [in] num_point_scalars Number of point scalar datasets to output.
 * \param [in] num_point_vectors Number of point vector datasets to output.
 *
 * The variable arguments need to be pairs of (fieldname, fieldvalues) where
 * the point scalar pairs come first, followed by the point vector pairs.  Each
 * 'fieldname' argument shall be a char string containing the name of the data
 * contained in the following 'fieldvalues'. Each of the 'fieldvalues'
 * arguments shall be an sc_array_t * holding double variables. The number of
 * doubles in each sc_array must be exactly \a cont->num_nodes for scalar data
 * and \a 3*cont->num_nodes for vector data.
 *
 * \note The current
 * p4est_vtk_context_t structure, cont, must be the last argument of any call
 * to this function; this argument is used to validate that the correct number
 * of variable arguments have been provided.
 *
 * \note \a cont->num_nodes is set in \ref p4est_vtk_write_header based on the \a
 * scale parameter. If \a scale < 1 the number of point scalar data in each
 * sc_array must be exactly \a P4EST_CHILDREN*local_num_quadrants, and the
 * number of point vector data must be exactly \a
 * 3*P4EST_CHILDREN*local_num_quadrants. I.e. there must be data for every
 * corner of every quadrant in the \a p4est, even if the corner is shared by
 * multiple quadrants. If \a scale = 1 the number of point data in each
 * sc_array is determined by the number of nodes returned by \b
 * p4est_nodes_new, specifically by the value of \a num_owned_indeps in the
 * p4est_nodes_t structure.  See p4est_nodes.h for more information.
 *
 * \return          On success, the context that has been passed in.
 *                  On failure, returns NULL and deallocates the context.
 */
p4est_vtk_context_t *p4est_vtk_write_point_data (p4est_vtk_context_t * cont,
                                                 int num_point_scalars,
                                                 int num_point_vectors, ...);

/** Write a point scalar field to the VTU file.
 *
 * Writing a VTK file is split into a few routines.
 * This allows there to be an arbitrary number of fields.
 * When in doubt, please use \ref p4est_vtk_write_point_data instead.
 *
 * \param [in,out] cont    A VTK context created by p4est_vtk_write_header.
 * \param [in] scalar_name The name of the scalar field.
 * \param [in] values      The point values that will be written.
 *
 * \return          On success, the context that has been passed in.
 *                  On failure, returns NULL and deallocates the context.
 */
p4est_vtk_context_t *p4est_vtk_write_point_scalar (p4est_vtk_context_t * cont,
                                                   const char *scalar_name,
                                                   sc_array_t * values);

/** Write a 3-vector point field to the VTU file.
 *
 * Writing a VTK file is split into a few routines.
 * This allows there to be an arbitrary number of fields.
 * When in doubt, please use \ref p4est_vtk_write_point_data instead.
 *
 * \param [in,out] cont    A VTK context created by p4est_vtk_write_header.
 * \param [in] vector_name The name of the vector field.
 * \param [in] values      The point values that will be written.
 *
 * \return          On success, the context that has been passed in.
 *                  On failure, returns NULL and deallocates the context.
 */
p4est_vtk_context_t *p4est_vtk_write_point_vector (p4est_vtk_context_t * cont,
                                                   const char *vector_name,
                                                   sc_array_t * values);

/** Write the VTU footer and clean up.
 *
 * Writing a VTK file is split into a few routines.
 * This allows there to be an arbitrary number of
 * fields.  To write out two fields the
 * calling sequence would be something like
 *
 *     vtk_context = p4est_vtk_write_header (p4est, ..., "output");
 *     vtk_context = p4est_vtk_write_point_data (vtk_context, ...);
 *     vtk_context = p4est_vtk_write_cell_data (vtk_context, ...);
 *     ...
 *     p4est_vtk_write_footer (vtk_context);
 *
 * This function writes the footer information to the VTK file and cleanly
 * destroys the VTK context.
 *
 * \param [in] cont Context is deallocated before the function returns.
 *
 * \return          This returns 0 if no error and -1 if there is an error.
 */
int                 p4est_vtk_write_footer (p4est_vtk_context_t * cont);

SC_EXTERN_C_END;

#endif /* !P4EST_VTK_H */<|MERGE_RESOLUTION|>--- conflicted
+++ resolved
@@ -71,72 +71,8 @@
 
 /** Write the VTK header.
  *
-<<<<<<< HEAD
- * \param [in] p4est    The p4est to be written.
- * \param [in] geom     A p4est_geometry_t structure or NULL for vertex space.
- * \param [in] scale    Double value between 0 and 1 to scale each quadrant.
- * \param [in] write_tree   Include the tree id as output field.
- * \param [in] write_level  Include the tree levels as output field.
- * \param [in] write_rank   Include the MPI rank as output field.
- * \param [in] wrap_tree    The MPI rank is written module wrap_tree, or 0.
- * \param filename      First part of the name, see p4est_vtk_write_file.
- * \param num_scalars   Number of scalar fields to write.
- * \param num_vectors   Number of vector fields to write.
- *
- * The variable arguments need to be pairs of (fieldname, fieldvalues)
- * where the scalars come first, then the vectors.
- */
-void                p4est_vtk_write_all (p4est_t * p4est,
-                                         p4est_geometry_t * geom,
-                                         double scale,
-                                         int write_tree, int write_level,
-                                         int write_rank, int wrap_rank,
-                                         int num_scalars, int num_vectors,
-                                         const char *filename, ...);
-
-/** This writes out the p4est and any number of point fields in VTK format.
- *
- * This is a convenience function that will abort if there is a file error.
- *
- * \param [in] p4est    The p4est to be written.
- * \param [in] geom     A p4est_geometry_t structure or NULL for vertex space.
- * \param [in] scale    Double value between 0 and 1 to scale each quadrant.
- * \param [in] write_tree   Include the tree id as output field.
- * \param [in] write_level  Include the tree levels as output field.
- * \param [in] write_rank   Include the MPI rank as output field.
- * \param [in] wrap_tree    The MPI rank is written module wrap_tree, or 0.
- * \param filename      First part of the name, see p8est_vtk_write_file.
- * \param num_cell_scalars  Number of scalar fields to write with data in cell
- *                          center.
- * \param num_cell_vectors  Number of vector fields to write with data in cell
- *                          center.
- * \param num_point_scalars Number of scalar fields to write with data in cell
- *                          corners.
- * \param num_point_vectors Number of vector fields to write with data in cell
- *                          corners.
- *
- * The variable arguments need to be pairs of (fieldname, fieldvalues)
- * where the scalars come first, then the vectors and cell data before corner data.
- */
-void                p4est_vtk_writeAll (p4est_t * p4est,
-                                        p4est_geometry_t * geom,
-                                        double scale,
-                                        int write_tree, int write_level,
-                                        int write_rank, int wrap_rank,
-                                        int num_cell_scalars,
-                                        int num_cell_vectors,
-                                        int num_point_scalars,
-                                        int num_point_vectors,
-                                        const char * filename, ...);
-
-/** This will write the header of the vtu file.
- *
- * Writing a VTK file is split into a couple of routines.
- * The allows there to be an arbitrary number of
-=======
- * Writing a VTK file is split into a few routines.
- * This allows there to be an arbitrary number of
->>>>>>> 699afbf6
+ * Writing a VTK file is split into a few routines.
+ * This allows there to be an arbitrary number of
  * fields.  The calling sequence would be something like
  *
  *     vtk_context = p4est_vtk_write_header (p4est, geom, 1., "output");
@@ -163,136 +99,7 @@
                                              double scale,
                                              const char *filename);
 
-<<<<<<< HEAD
-/** This will write the header of the vtu file.
- *
- * Writing a VTK file is split into a couple of routines.
- * The allows there to be an arbitrary number of
- * fields.  The calling sequence would be something like
- *
- * \begincode
- * p4est_vtk_write_header(p4est, geom, 1., 1, 1, 1, 0, "output");
- * p4est_vtk_write_cell_scalar (...);
- * ...
- * p4est_vtk_switch_to_point_data (...);
- * p4est_vtk_write_point_scalar (...);
- * ...
- * p4est_vtk_write_footer(p4est, "output");
- * \endcode
- *
- * \param p4est     The p4est to be written.
- * \param geom      A p4est_geometry_t structure or NULL for vertex space.
- * \param scale     The relative length factor of the quadrants.
- *                  Use 1.0 to fit quadrants exactly, less to create gaps.
- * \param write_tree    Boolean to determine if the tree id should be output.
- * \param write_level   Boolean to determine if the tree levels should be output.
- * \param write_rank    Boolean to determine if the MPI rank should be output.
- * \param wrap_rank Number to wrap around the rank with a modulo operation.
- *                  Can be 0 for no wrapping.
- * \param cell_scalars  Comma-separated list of cell scalar fields, or NULL.
- * \param cell_vectors  Comma-separated list of cell vector fields, or NULL.
- * \param filename  The first part of the name which will have
- *                  the proc number appended to it (i.e., the
- *                  output file will be filename_procNum.vtu).
- *
- * \return          This returns 0 if no error and -1 if there is an error.
- */
-int                 p4est_vtk_writeHeader (p4est_t * p4est,
-                                           p4est_geometry_t * geom,
-                                           double scale,
-                                           int write_tree, int write_level,
-                                           int write_rank, int wrap_rank,
-                                           const char * cell_scalars,
-                                           const char * cell_vectors,
-                                           const char * filename);
-
-/** This will write a scalar field to the vtu file.
- *
- * It is good practice to make sure that the scalar field also
- * exists in the comma separated string \a point_scalars passed
- * to \c p4est_vtk_write_header.
- *
- * Writing a VTK file is split into a couple of routines.
- * The allows there to be an arbitrary number of fields.
- *
- * \param p4est     The p4est to be written.
- * \param geom      A p4est_geometry_t structure or NULL for vertex space.
- * \param filename  The first part of the name which will have
- *                  the proc number appended to it (i.e., the
- *                  output file will be filename_procNum.vtu).
- * \param scalar_name The name of the scalar field.
- * \param values    The point values that will be written.
- *
- * \return          This returns 0 if no error and -1 if there is an error.
- */
-int                 p4est_vtk_write_cell_scalar (p4est_t * p4est,
-                                                 p4est_geometry_t * geom,
-                                                 const char * filename,
-                                                 const char * scalar_name,
-                                                 const double * values);
-
-/** This will write a 3-vector field to the vtu file.
- *
- * It is good practice to make sure that the vector field also
- * exists in the comma separated string \a point_vectors passed
- * to \c p8est_vtk_write_header.
- *
- * Writing a VTK file is split into a couple of routines.
- * The allows there to be an arbitrary number of fields.
- *
- * \param p4est     The p4est to be written.
- * \param geom      A p4est_geometry_t structure or NULL for vertex space.
- * \param filename  The first part of the name which will have
- *                  the proc number appended to it (i.e., the
- *                  output file will be filename_procNum.vtu).
- * \param vector_name The name of the vector field.
- * \param values    The point values that will be written.
- *
- * \return          This returns 0 if no error and -1 if there is an error.
- */
-int                 p4est_vtk_write_cell_vector (p4est_t * p4est,
-                                                 p4est_geometry_t * geom,
-                                                 const char * filename,
-                                                 const char * vector_name,
-                                                 const double * values);
-
-/** This will switch from data located in centers to data located in corners.
- *
- * It is good practice to make sure that the vector field also
- * exists in the comma separated string \a point_vectors passed
- * to \c p8est_vtk_write_header.
- *
- * Writing a VTK file is split into a couple of routines.
- * The allows there to be an arbitrary number of fields.
- *
- * \param p4est       The p4est to be written.
- * \param geom        A p4est_geometry_t structure or NULL for vertex space.
- * \param write_tree    Boolean to determine if the tree id should be output.
- * \param write_level   Boolean to determine if the tree levels should be output.
- * \param write_rank    Boolean to determine if the MPI rank should be output.
- * \param wrap_rank Number to wrap around the rank with a modulo operation.
- *                  Can be 0 for no wrapping.
- * \param num_cell_data Sum of number of cell scalars and cell vectors.
- * \param point_scalars Comma-separated list of point scalar fields, or NULL.
- * \param point_vectors Comma-separated list of point vector fields, or NULL.
- * \param filename    The first part of the name which will have the proc
- *                    number appended to it (i.e., the output file will be
- *                    filename_procNum.vtu)
- */
-int                 p4est_vtk_switch_to_point_data (p4est_t * p4est,
-                                                    p4est_geometry_t * geom,
-                                                    int write_tree,
-                                                    int write_level,
-                                                    int write_rank,
-                                                    int num_cell_data,
-                                                    const char * point_scalars,
-                                                    const char * point_vectors,
-                                                    const char * filename);
-
-/** This will write a scalar field to the vtu file.
-=======
 /** Write VTK cell data.
->>>>>>> 699afbf6
  *
  * There are options to have this function write
  * the tree id, quadrant level, or MPI rank without explicit input data.
