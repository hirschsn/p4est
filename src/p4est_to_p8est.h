/*
  This file is part of p4est.
  p4est is a C library to manage a collection (a forest) of multiple
  connected adaptive quadtrees or octrees in parallel.

  Copyright (C) 2010 The University of Texas System
  Written by Carsten Burstedde, Lucas C. Wilcox, and Tobin Isaac

  p4est is free software; you can redistribute it and/or modify
  it under the terms of the GNU General Public License as published by
  the Free Software Foundation; either version 2 of the License, or
  (at your option) any later version.

  p4est is distributed in the hope that it will be useful,
  but WITHOUT ANY WARRANTY; without even the implied warranty of
  MERCHANTABILITY or FITNESS FOR A PARTICULAR PURPOSE.  See the
  GNU General Public License for more details.

  You should have received a copy of the GNU General Public License
  along with p4est; if not, write to the Free Software Foundation, Inc.,
  51 Franklin Street, Fifth Floor, Boston, MA 02110-1301, USA.
*/

/** We do not process this file in Doxygen since it overwrites types.
 *
 * Transform 2D \ref p4est routines into 3D \ref p8est routines.  This file can
 * be included from a .c file that has been written for 2D to turn it into a 3D
 * code with minor modifications.  We #define P4_TO_P8, which allows to compile
 * a source file twice, once for 2D without and once for 3D with including this
 * header, adding extra code for 3D if necessary.
 */

#ifndef P4EST_TO_P8EST_H
#define P4EST_TO_P8EST_H

#ifdef P4EST_H
#error "The include files p4est.h and p4est_to_p8est.h cannot be combined"
#endif
#define P4_TO_P8

#include <p4est_base.h>

/* redefine macros */
#define P4EST_ONDISK_FORMAT             P8EST_ONDISK_FORMAT
#define P4EST_DIM                       P8EST_DIM
#define P4EST_FACES                     P8EST_FACES
#define P4EST_CHILDREN                  P8EST_CHILDREN
#define P4EST_HALF                      P8EST_HALF
#define P4EST_FTRANSFORM                P8EST_FTRANSFORM
#define P4EST_INSUL                     P8EST_INSUL
#define P4EST_STRING                    P8EST_STRING
#define P4EST_MAXLEVEL                  P8EST_MAXLEVEL
#define P4EST_QMAXLEVEL                 P8EST_QMAXLEVEL
#define P4EST_ROOT_LEN                  P8EST_ROOT_LEN
#define P4EST_QUADRANT_LEN              P8EST_QUADRANT_LEN
#define P4EST_LAST_OFFSET               P8EST_LAST_OFFSET
#define P4EST_QUADRANT_INIT             P8EST_QUADRANT_INIT
#define P4EST_LEAF_IS_FIRST_IN_TREE     P8EST_LEAF_IS_FIRST_IN_TREE

/* redefine enums */
#define P4EST_COMM_TAG_FIRST            P8EST_COMM_TAG_FIRST
#define P4EST_COMM_COUNT_PERTREE        P8EST_COMM_COUNT_PERTREE
#define P4EST_COMM_BALANCE_FIRST_COUNT  P8EST_COMM_BALANCE_FIRST_COUNT
#define P4EST_COMM_BALANCE_FIRST_LOAD   P8EST_COMM_BALANCE_FIRST_LOAD
#define P4EST_COMM_BALANCE_SECOND_COUNT P8EST_COMM_BALANCE_SECOND_COUNT
#define P4EST_COMM_BALANCE_SECOND_LOAD  P8EST_COMM_BALANCE_SECOND_LOAD
#define P4EST_COMM_PARTITION_GIVEN      P8EST_COMM_PARTITION_GIVEN
#define P4EST_COMM_PARTITION_WEIGHTED_LOW P8EST_COMM_PARTITION_WEIGHTED_LOW
#define P4EST_COMM_PARTITION_WEIGHTED_HIGH P8EST_COMM_PARTITION_WEIGHTED_HIGH
#define P4EST_COMM_PARTITION_CORRECTION P8EST_COMM_PARTITION_CORRECTION
#define P4EST_COMM_GHOST_COUNT          P8EST_COMM_GHOST_COUNT
#define P4EST_COMM_GHOST_LOAD           P8EST_COMM_GHOST_LOAD
#define P4EST_COMM_GHOST_EXCHANGE       P8EST_COMM_GHOST_EXCHANGE
#define P4EST_COMM_GHOST_EXPAND_COUNT   P8EST_COMM_GHOST_EXPAND_COUNT
#define P4EST_COMM_GHOST_EXPAND_LOAD    P8EST_COMM_GHOST_EXPAND_LOAD
#define P4EST_COMM_GHOST_SUPPORT_COUNT  P8EST_COMM_GHOST_SUPPORT_COUNT
#define P4EST_COMM_GHOST_SUPPORT_LOAD   P8EST_COMM_GHOST_SUPPORT_LOAD
#define P4EST_COMM_GHOST_CHECKSUM       P8EST_COMM_GHOST_CHECKSUM
#define P4EST_COMM_NODES_QUERY          P8EST_COMM_NODES_QUERY
#define P4EST_COMM_NODES_REPLY          P8EST_COMM_NODES_REPLY
#define P4EST_COMM_SAVE                 P8EST_COMM_SAVE
#define P4EST_COMM_LNODES_TEST          P8EST_COMM_LNODES_TEST
#define P4EST_COMM_LNODES_PASS          P8EST_COMM_LNODES_PASS
#define P4EST_COMM_LNODES_OWNED         P8EST_COMM_LNODES_OWNED
#define P4EST_COMM_LNODES_ALL           P8EST_COMM_LNODES_ALL
#define P4EST_COMM_TAG_LAST             P8EST_COMM_TAG_LAST
#define P4EST_CONNECT_FACE              P8EST_CONNECT_FACE
#define P4EST_CONNECT_CORNER            P8EST_CONNECT_CORNER
#define P4EST_CONNECT_FULL              P8EST_CONNECT_FULL
#define P4EST_CONN_ENCODE_NONE          P8EST_CONN_ENCODE_NONE
#define P4EST_WRAP_NONE                 P8EST_WRAP_NONE
#define P4EST_WRAP_REFINE               P8EST_WRAP_REFINE
#define P4EST_WRAP_COARSEN              P8EST_WRAP_COARSEN

/* redefine types */
#ifdef P4EST_BACKWARD_DEALII
#define p4est_balance_type_t            p8est_balance_type_t
#endif
#define p4est_connect_type_t            p8est_connect_type_t
#define p4est_connectivity_encode_t     p8est_connectivity_encode_t
#define p4est_connectivity_t            p8est_connectivity_t
#define p4est_corner_transform_t        p8est_corner_transform_t
#define p4est_corner_info_t             p8est_corner_info_t
#define p4est_geometry_t                p8est_geometry_t
#define p4est_t                         p8est_t
#define p4est_tree_t                    p8est_tree_t
#define p4est_quadrant_t                p8est_quadrant_t
#define p4est_inspect_t                 p8est_inspect_t
#define p4est_position_t                p8est_position_t
#define p4est_init_t                    p8est_init_t
#define p4est_refine_t                  p8est_refine_t
#define p4est_coarsen_t                 p8est_coarsen_t
#define p4est_weight_t                  p8est_weight_t
#define p4est_ghost_t                   p8est_ghost_t
#define p4est_ghost_exchange_t          p8est_ghost_exchange_t
#define p4est_indep_t                   p8est_indep_t
#define p4est_nodes_t                   p8est_nodes_t
#define p4est_lnodes_t                  p8est_lnodes_t
#define p4est_lnodes_code_t             p8est_lnodes_code_t
#define p4est_lnodes_rank_t             p8est_lnodes_rank_t
#define p4est_lnodes_buffer_t           p8est_lnodes_buffer_t
#define p4est_iter_volume_t             p8est_iter_volume_t
#define p4est_iter_volume_info_t        p8est_iter_volume_info_t
#define p4est_iter_face_t               p8est_iter_face_t
#define p4est_iter_face_info_t          p8est_iter_face_info_t
#define p4est_iter_face_side_t          p8est_iter_face_side_t
#define p4est_iter_corner_t             p8est_iter_corner_t
#define p4est_iter_corner_side_t        p8est_iter_corner_side_t
#define p4est_iter_corner_info_t        p8est_iter_corner_info_t
#define p4est_search_query_t            p8est_search_query_t
#define p4est_mesh_t                    p8est_mesh_t
#define p4est_mesh_face_neighbor_t      p8est_mesh_face_neighbor_t
#define p4est_wrap_t                    p8est_wrap_t
#define p4est_wrap_leaf_t               p8est_wrap_leaf_t
#define p4est_wrap_flags_t              p8est_wrap_flags_t
#define p4est_vtk_context_t             p8est_vtk_context_t
#define p4est_vtk_context               p8est_vtk_context

/* redefine external variables */
#define p4est_face_corners              p8est_face_corners
#define p4est_face_dual                 p8est_face_dual
#define p4est_corner_faces              p8est_corner_faces
#define p4est_corner_face_corners       p8est_corner_face_corners
#define p4est_child_corner_faces        p8est_child_corner_faces
#define P4EST_DATA_UNINITIALIZED        P8EST_DATA_UNINITIALIZED

/* functions in p4est_connectivity */
#define p4est_connectivity_face_neighbor_corner_orientation \
        p8est_connectivity_face_neighbor_corner_orientation
#define p4est_connectivity_memory_used  p8est_connectivity_memory_used
#define p4est_connectivity_new          p8est_connectivity_new
#define p4est_connectivity_new_brick    p8est_connectivity_new_brick
#define p4est_connectivity_new_byname   p8est_connectivity_new_byname
#define p4est_connectivity_new_copy     p8est_connectivity_new_copy
#define p4est_connectivity_bcast        p8est_connectivity_bcast
#define p4est_connectivity_destroy      p8est_connectivity_destroy
#define p4est_connectivity_set_attr     p8est_connectivity_set_attr
#define p4est_connectivity_is_valid     p8est_connectivity_is_valid
#define p4est_connectivity_is_equal     p8est_connectivity_is_equal
#define p4est_connectivity_sink         p8est_connectivity_sink
#define p4est_connectivity_deflate      p8est_connectivity_deflate
#define p4est_connectivity_save         p8est_connectivity_save
#define p4est_connectivity_source       p8est_connectivity_source
#define p4est_connectivity_inflate      p8est_connectivity_inflate
#define p4est_connectivity_load         p8est_connectivity_load
#define p4est_connectivity_complete     p8est_connectivity_complete
#define p4est_connectivity_reduce       p8est_connectivity_reduce
#define p4est_expand_face_transform     p8est_expand_face_transform
#define p4est_find_face_transform       p8est_find_face_transform
#define p4est_find_corner_transform     p8est_find_corner_transform
#define p4est_corner_array_index        p8est_corner_array_index
#define p4est_connectivity_reorder      p8est_connectivity_reorder
#define p4est_connectivity_permute      p8est_connectivity_permute
#define p4est_connectivity_join_faces   p8est_connectivity_join_faces
#define p4est_connectivity_is_equivalent p8est_connectivity_is_equivalent
#define p4est_connectivity_read_inp_stream p8est_connectivity_read_inp_stream
#define p4est_connectivity_read_inp     p8est_connectivity_read_inp

/* functions in p4est */
#define p4est_qcoord_to_vertex          p8est_qcoord_to_vertex
#define p4est_memory_used               p8est_memory_used
#define p4est_new                       p8est_new
#define p4est_destroy                   p8est_destroy
#define p4est_copy                      p8est_copy
#define p4est_reset_data                p8est_reset_data
#define p4est_refine                    p8est_refine
#define p4est_coarsen                   p8est_coarsen
#define p4est_balance                   p8est_balance
#define p4est_partition                 p8est_partition
#define p4est_checksum                  p8est_checksum
#define p4est_save                      p8est_save
#define p4est_load                      p8est_load
#define p4est_connect_type_int          p8est_connect_type_int
#define p4est_connect_type_string       p8est_connect_type_string
#define p4est_tree_array_index          p8est_tree_array_index
#define p4est_quadrant_array_index      p8est_quadrant_array_index
#define p4est_quadrant_array_push       p8est_quadrant_array_push
#define p4est_quadrant_mempool_alloc    p8est_quadrant_mempool_alloc
#define p4est_quadrant_list_pop         p8est_quadrant_list_pop

/* functions in p4est_extended */
#define p4est_replace_t                 p8est_replace_t
#define p4est_new_ext                   p8est_new_ext
#define p4est_mesh_new_ext              p8est_mesh_new_ext
#define p4est_refine_ext                p8est_refine_ext
#define p4est_coarsen_ext               p8est_coarsen_ext
#define p4est_balance_ext               p8est_balance_ext
#define p4est_balance_subtree_ext       p8est_balance_subtree_ext
#define p4est_partition_ext             p8est_partition_ext
#define p4est_save_ext                  p8est_save_ext
#define p4est_load_ext                  p8est_load_ext
#define p4est_source_ext                p8est_source_ext

/* functions in p4est_iterate */
#define p4est_iterate                   p8est_iterate
#define p4est_iterate_ext               p8est_iterate_ext
#define p4est_iter_fside_array_index    p8est_iter_fside_array_index
#define p4est_iter_fside_array_index_int p8est_iter_fside_array_index_int
#define p4est_iter_cside_array_index    p8est_iter_cside_array_index
#define p4est_iter_cside_array_index_int p8est_iter_cside_array_index_int

/* functions in p4est_points */
#define p4est_new_points                p8est_new_points

/* functions in p4est_bits */
#define p4est_quadrant_print            p8est_quadrant_print
#define p4est_quadrant_is_equal         p8est_quadrant_is_equal
#define p4est_quadrant_overlaps         p8est_quadrant_overlaps
#define p4est_quadrant_is_equal_piggy   p8est_quadrant_is_equal_piggy
#define p4est_quadrant_compare          p8est_quadrant_compare
#define p4est_quadrant_disjoint         p8est_quadrant_disjoint
#define p4est_quadrant_compare_piggy    p8est_quadrant_compare_piggy
#define p4est_quadrant_compare_local_num p8est_quadrant_compare_local_num
#define p4est_quadrant_equal_fn         p8est_quadrant_equal_fn
#define p4est_quadrant_hash_fn          p8est_quadrant_hash_fn
#define p4est_node_equal_piggy_fn       p8est_node_equal_piggy_fn
#define p4est_node_hash_piggy_fn        p8est_node_hash_piggy_fn
#define p4est_node_clamp_inside         p8est_node_clamp_inside
#define p4est_node_unclamp              p8est_node_unclamp
#define p4est_node_to_quadrant          p8est_node_to_quadrant
#define p4est_quadrant_contains_node    p8est_quadrant_contains_node
#define p4est_quadrant_ancestor_id      p8est_quadrant_ancestor_id
#define p4est_quadrant_child_id         p8est_quadrant_child_id
#define p4est_quadrant_is_inside_root   p8est_quadrant_is_inside_root
#define p4est_quadrant_is_inside_3x3    p8est_quadrant_is_inside_3x3
#define p4est_quadrant_is_outside_face  p8est_quadrant_is_outside_face
#define p4est_quadrant_is_outside_corner p8est_quadrant_is_outside_corner
#define p4est_quadrant_is_node          p8est_quadrant_is_node
#define p4est_quadrant_is_valid         p8est_quadrant_is_valid
#define p4est_quadrant_is_extended      p8est_quadrant_is_extended
#define p4est_quadrant_is_sibling       p8est_quadrant_is_sibling
#define p4est_quadrant_is_sibling_D     p8est_quadrant_is_sibling_D
#define p4est_quadrant_is_family        p8est_quadrant_is_family
#define p4est_quadrant_is_familyv       p8est_quadrant_is_familyv
#define p4est_quadrant_is_familypv      p8est_quadrant_is_familypv
#define p4est_quadrant_is_parent        p8est_quadrant_is_parent
#define p4est_quadrant_is_parent_D      p8est_quadrant_is_parent_D
#define p4est_quadrant_is_ancestor      p8est_quadrant_is_ancestor
#define p4est_quadrant_is_ancestor_D    p8est_quadrant_is_ancestor_D
#define p4est_quadrant_is_next          p8est_quadrant_is_next
#define p4est_quadrant_is_next_D        p8est_quadrant_is_next_D
#define p4est_quadrant_overlaps_tree    p8est_quadrant_overlaps_tree
#define p4est_quadrant_is_inside_tree   p8est_quadrant_is_inside_tree
#define p4est_quadrant_ancestor         p8est_quadrant_ancestor
#define p4est_quadrant_parent           p8est_quadrant_parent
#define p4est_quadrant_sibling          p8est_quadrant_sibling
#define p4est_quadrant_face_neighbor    p8est_quadrant_face_neighbor
#define p4est_quadrant_face_neighbor_extra p8est_quadrant_face_neighbor_extra
#define p4est_quadrant_half_face_neighbors p8est_quadrant_half_face_neighbors
#define p4est_quadrant_all_face_neighbors p8est_quadrant_all_face_neighbors
#define p4est_quadrant_corner_neighbor  p8est_quadrant_corner_neighbor
#define p4est_quadrant_corner_neighbor_extra \
                                        p8est_quadrant_corner_neighbor_extra
#define p4est_quadrant_half_corner_neighbor \
                                        p8est_quadrant_half_corner_neighbor
#define p4est_quadrant_corner_node      p8est_quadrant_corner_node
#define p4est_quadrant_children         p8est_quadrant_children
#define p4est_quadrant_childrenv        p8est_quadrant_childrenv
#define p4est_quadrant_childrenpv       p8est_quadrant_childrenpv
#define p4est_quadrant_first_descendant p8est_quadrant_first_descendant
#define p4est_quadrant_last_descendant  p8est_quadrant_last_descendant
#define p4est_quadrant_corner_descendant p8est_quadrant_corner_descendant
#define p4est_nearest_common_ancestor   p8est_nearest_common_ancestor
#define p4est_nearest_common_ancestor_D p8est_nearest_common_ancestor_D
#define p4est_quadrant_transform_face   p8est_quadrant_transform_face
#define p4est_quadrant_touches_corner   p8est_quadrant_touches_corner
#define p4est_quadrant_transform_corner p8est_quadrant_transform_corner
#define p4est_quadrant_shift_corner     p8est_quadrant_shift_corner
#define p4est_quadrant_linear_id        p8est_quadrant_linear_id
#define p4est_quadrant_set_morton       p8est_quadrant_set_morton

/* functions in p4est_search */
#define p4est_find_lower_bound          p8est_find_lower_bound
#define p4est_find_higher_bound         p8est_find_higher_bound
#define p4est_split_array               p8est_split_array
#define p4est_find_range_boundaries     p8est_find_range_boundaries
#define p4est_search                    p8est_search

/* functions in p4est_algorithms */
#define p4est_quadrant_init_data        p8est_quadrant_init_data
#define p4est_quadrant_free_data        p8est_quadrant_free_data
#define p4est_quadrant_checksum         p8est_quadrant_checksum
#define p4est_tree_is_sorted            p8est_tree_is_sorted
#define p4est_tree_is_linear            p8est_tree_is_linear
#define p4est_tree_is_almost_sorted     p8est_tree_is_almost_sorted
#define p4est_tree_is_complete          p8est_tree_is_complete
#define p4est_tree_print                p8est_tree_print
#define p4est_is_equal                  p8est_is_equal
#define p4est_is_valid                  p8est_is_valid
#define p4est_tree_compute_overlap      p8est_tree_compute_overlap
#define p4est_tree_uniqify_overlap      p8est_tree_uniqify_overlap
#define p4est_tree_remove_nonowned      p8est_tree_remove_nonowned
#define p4est_complete_region           p8est_complete_region
#define p4est_complete_subtree          p8est_complete_subtree
#define p4est_balance_subtree           p8est_balance_subtree
#define p4est_balance_border            p8est_balance_border
#define p4est_linearize_tree            p8est_linearize_tree
#define p4est_next_nonempty_process     p8est_next_nonempty_process
#define p4est_partition_correction      p8est_partition_correction
#define p4est_partition_for_coarsening  p8est_partition_for_coarsening
#define p4est_partition_given           p8est_partition_given

/* functions in p4est_communication */
#define p4est_comm_count_quadrants      p8est_comm_count_quadrants
#define p4est_comm_global_partition     p8est_comm_global_partition
#define p4est_comm_count_pertree        p8est_comm_count_pertree
#define p4est_comm_is_owner             p8est_comm_is_owner
#define p4est_comm_find_owner           p8est_comm_find_owner
#define p4est_comm_tree_info            p8est_comm_tree_info
#define p4est_comm_neighborhood_owned   p8est_comm_neighborhood_owned
#define p4est_comm_sync_flag            p8est_comm_sync_flag
#define p4est_comm_checksum             p8est_comm_checksum

/* functions in p4est_io */
#define p4est_deflate_quadrants         p8est_deflate_quadrants
#define p4est_inflate                   p8est_inflate

/* functions in p4est_geometry */
#define p4est_geometry_destroy          p8est_geometry_destroy
#define p4est_geometry_new_connectivity p8est_geometry_new_connectivity

/* functions in p4est_vtk */
#define p4est_vtk_context_destroy       p8est_vtk_context_destroy
#define p4est_vtk_write_file            p8est_vtk_write_file
<<<<<<< HEAD
#define p4est_vtk_write_all             p8est_vtk_write_all
#define p4est_vtk_writeAll              p8est_vtk_writeAll
#define p4est_vtk_write_header          p8est_vtk_write_header
#define p4est_vtk_writeHeader           p8est_vtk_writeHeader
#define p4est_vtk_write_cell_scalar     p8est_vtk_write_cell_scalar
#define p4est_vtk_write_cell_vector     p8est_vtk_write_cell_vector
#define p4est_vtk_switch_to_point_data  p8est_vtk_switch_to_point_data
=======
#define p4est_vtk_write_header          p8est_vtk_write_header
#define p4est_vtk_write_cell_data       p8est_vtk_write_cell_data
#define p4est_vtk_write_cell_scalar     p8est_vtk_write_cell_scalar
#define p4est_vtk_write_cell_vector     p8est_vtk_write_cell_vector
#define p4est_vtk_write_point_data      p8est_vtk_write_point_data
>>>>>>> 699afbf6
#define p4est_vtk_write_point_scalar    p8est_vtk_write_point_scalar
#define p4est_vtk_write_point_vector    p8est_vtk_write_point_vector
#define p4est_vtk_write_footer          p8est_vtk_write_footer

/* functions in p4est_ghost */
#define p4est_quadrant_find_owner       p8est_quadrant_find_owner
#define p4est_ghost_memory_used         p8est_ghost_memory_used
#define p4est_ghost_new                 p8est_ghost_new
#define p4est_ghost_destroy             p8est_ghost_destroy
#define p4est_ghost_exchange_data       p8est_ghost_exchange_data
#define p4est_ghost_exchange_data_begin p8est_ghost_exchange_data_begin
#define p4est_ghost_exchange_data_end   p8est_ghost_exchange_data_end
#define p4est_ghost_exchange_custom     p8est_ghost_exchange_custom
#define p4est_ghost_exchange_custom_begin p8est_ghost_exchange_custom_begin
#define p4est_ghost_exchange_custom_end p8est_ghost_exchange_custom_end
#define p4est_ghost_exchange_custom_levels p8est_ghost_exchange_custom_levels
#define p4est_ghost_exchange_custom_levels_begin \
                                        p8est_ghost_exchange_custom_levels_begin
#define p4est_ghost_exchange_custom_levels_end \
                                        p8est_ghost_exchange_custom_levels_end
#define p4est_ghost_bsearch             p8est_ghost_bsearch
#define p4est_ghost_contains            p8est_ghost_contains
#define p4est_ghost_is_valid            p8est_ghost_is_valid
#define p4est_face_quadrant_exists      p8est_face_quadrant_exists
#define p4est_quadrant_exists           p8est_quadrant_exists
#define p4est_is_balanced               p8est_is_balanced
#define p4est_ghost_checksum            p8est_ghost_checksum
#define p4est_ghost_expand              p8est_ghost_expand

/* functions in p4est_nodes */
#define p4est_nodes_new                 p8est_nodes_new
#define p4est_nodes_destroy             p8est_nodes_destroy
#define p4est_nodes_is_valid            p8est_nodes_is_valid

/* functions in p4est_lnodes */
#define p4est_lnodes_new                p8est_lnodes_new
#define p4est_lnodes_destroy            p8est_lnodes_destroy
#define p4est_ghost_support_lnodes      p8est_ghost_support_lnodes
#define p4est_ghost_expand_by_lnodes    p8est_ghost_expand_by_lnodes
#define p4est_lnodes_decode             p8est_lnodes_decode
#define p4est_lnodes_share_owned_begin  p8est_lnodes_share_owned_begin
#define p4est_lnodes_share_owned_end    p8est_lnodes_share_owned_end
#define p4est_lnodes_share_owned        p8est_lnodes_share_owned
#define p4est_lnodes_share_all_begin    p8est_lnodes_share_all_begin
#define p4est_lnodes_share_all_end      p8est_lnodes_share_all_end
#define p4est_lnodes_share_all          p8est_lnodes_share_all
#define p4est_lnodes_buffer_destroy     p8est_lnodes_buffer_destroy
#define p4est_lnodes_rank_array_index   p8est_lnodes_rank_array_index
#define p4est_lnodes_rank_array_index_int p8est_lnodes_rank_array_index_int
#define p4est_lnodes_global_index       p8est_lnodes_global_index

/* functions in p4est_mesh */
#define p4est_mesh_memory_used          p8est_mesh_memory_used
#define p4est_mesh_new                  p8est_mesh_new
#define p4est_mesh_destroy              p8est_mesh_destroy
#define p4est_mesh_quadrant_cumulative  p8est_mesh_quadrant_cumulative
#define p4est_mesh_face_neighbor_init   p8est_mesh_face_neighbor_init
#define p4est_mesh_face_neighbor_init2  p8est_mesh_face_neighbor_init2
#define p4est_mesh_face_neighbor_next   p8est_mesh_face_neighbor_next
#define p4est_mesh_face_neighbor_data   p8est_mesh_face_neighbor_data

/* functions in p4est_balance */
#define p4est_balance_seeds_face        p8est_balance_seeds_face
#define p4est_balance_seeds_corner      p8est_balance_seeds_corner
#define p4est_balance_seeds             p8est_balance_seeds

/* functions in p4est_wrap */
#define p4est_wrap_new_conn             p8est_wrap_new_conn
#define p4est_wrap_new_brick            p8est_wrap_new_brick
#define p4est_wrap_new_world            p8est_wrap_new_world
#define p4est_wrap_new_ext              p8est_wrap_new_ext
#define p4est_wrap_destroy              p8est_wrap_destroy
#define p4est_wrap_set_hollow           p8est_wrap_set_hollow
#define p4est_wrap_get_ghost            p8est_wrap_get_ghost
#define p4est_wrap_get_mesh             p8est_wrap_get_mesh
#define p4est_wrap_mark_refine          p8est_wrap_mark_refine
#define p4est_wrap_mark_coarsen         p8est_wrap_mark_coarsen
#define p4est_wrap_adapt                p8est_wrap_adapt
#define p4est_wrap_partition            p8est_wrap_partition
#define p4est_wrap_complete             p8est_wrap_complete
#define p4est_wrap_leaf_next            p8est_wrap_leaf_next
#define p4est_wrap_leaf_first           p8est_wrap_leaf_first

/* functions in p4est_plex */
#define p4est_get_plex_data             p8est_get_plex_data

/* functions in p4est_connrefine */
#define p4est_connectivity_refine       p8est_connectivity_refine

#endif /* !P4EST_TO_P8EST_H */<|MERGE_RESOLUTION|>--- conflicted
+++ resolved
@@ -342,21 +342,11 @@
 /* functions in p4est_vtk */
 #define p4est_vtk_context_destroy       p8est_vtk_context_destroy
 #define p4est_vtk_write_file            p8est_vtk_write_file
-<<<<<<< HEAD
-#define p4est_vtk_write_all             p8est_vtk_write_all
-#define p4est_vtk_writeAll              p8est_vtk_writeAll
-#define p4est_vtk_write_header          p8est_vtk_write_header
-#define p4est_vtk_writeHeader           p8est_vtk_writeHeader
-#define p4est_vtk_write_cell_scalar     p8est_vtk_write_cell_scalar
-#define p4est_vtk_write_cell_vector     p8est_vtk_write_cell_vector
-#define p4est_vtk_switch_to_point_data  p8est_vtk_switch_to_point_data
-=======
 #define p4est_vtk_write_header          p8est_vtk_write_header
 #define p4est_vtk_write_cell_data       p8est_vtk_write_cell_data
 #define p4est_vtk_write_cell_scalar     p8est_vtk_write_cell_scalar
 #define p4est_vtk_write_cell_vector     p8est_vtk_write_cell_vector
 #define p4est_vtk_write_point_data      p8est_vtk_write_point_data
->>>>>>> 699afbf6
 #define p4est_vtk_write_point_scalar    p8est_vtk_write_point_scalar
 #define p4est_vtk_write_point_vector    p8est_vtk_write_point_vector
 #define p4est_vtk_write_footer          p8est_vtk_write_footer
