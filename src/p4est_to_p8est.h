/*
  This file is part of p4est.
  p4est is a C library to manage a collection (a forest) of multiple
  connected adaptive quadtrees or octrees in parallel.

  Copyright (C) 2010 The University of Texas System
  Written by Carsten Burstedde, Lucas C. Wilcox, and Tobin Isaac

  p4est is free software; you can redistribute it and/or modify
  it under the terms of the GNU General Public License as published by
  the Free Software Foundation; either version 2 of the License, or
  (at your option) any later version.

  p4est is distributed in the hope that it will be useful,
  but WITHOUT ANY WARRANTY; without even the implied warranty of
  MERCHANTABILITY or FITNESS FOR A PARTICULAR PURPOSE.  See the
  GNU General Public License for more details.

  You should have received a copy of the GNU General Public License
  along with p4est; if not, write to the Free Software Foundation, Inc.,
  51 Franklin Street, Fifth Floor, Boston, MA 02110-1301, USA.
*/

/** We do not process this file in Doxygen since it overwrites types.
 *
 * Transform 2D \ref p4est routines into 3D \ref p8est routines.  This file can
 * be included from a .c file that has been written for 2D to turn it into a 3D
 * code with minor modifications.  We #define P4_TO_P8, which allows to compile
 * a source file twice, once for 2D without and once for 3D with including this
 * header, adding extra code for 3D if necessary.
 */

#ifndef P4EST_TO_P8EST_H
#define P4EST_TO_P8EST_H

#ifdef P4EST_H
#error "The include files p4est.h and p4est_to_p8est.h cannot be combined"
#endif
#define P4_TO_P8

#include <p4est_base.h>

/* redefine macros */
#define P4EST_ONDISK_FORMAT             P8EST_ONDISK_FORMAT
#define P4EST_DIM                       P8EST_DIM
#define P4EST_FACES                     P8EST_FACES
#define P4EST_CHILDREN                  P8EST_CHILDREN
#define P4EST_HALF                      P8EST_HALF
#define P4EST_FTRANSFORM                P8EST_FTRANSFORM
#define P4EST_INSUL                     P8EST_INSUL
#define P4EST_STRING                    P8EST_STRING
#define P4EST_MAXLEVEL                  P8EST_MAXLEVEL
#define P4EST_QMAXLEVEL                 P8EST_QMAXLEVEL
#define P4EST_ROOT_LEN                  P8EST_ROOT_LEN
#define P4EST_QUADRANT_LEN              P8EST_QUADRANT_LEN
#define P4EST_LAST_OFFSET               P8EST_LAST_OFFSET
#define P4EST_QUADRANT_INIT             P8EST_QUADRANT_INIT
#define P4EST_LEAF_IS_FIRST_IN_TREE     P8EST_LEAF_IS_FIRST_IN_TREE

/* redefine enums */
#define P4EST_CONNECT_FACE              P8EST_CONNECT_FACE
#define P4EST_CONNECT_CORNER            P8EST_CONNECT_CORNER
#define P4EST_CONNECT_FULL              P8EST_CONNECT_FULL
#define P4EST_CONN_ENCODE_NONE          P8EST_CONN_ENCODE_NONE
#define P4EST_WRAP_NONE                 P8EST_WRAP_NONE
#define P4EST_WRAP_REFINE               P8EST_WRAP_REFINE
#define P4EST_WRAP_COARSEN              P8EST_WRAP_COARSEN

/* redefine types */
#ifdef P4EST_BACKWARD_DEALII
#define p4est_balance_type_t            p8est_balance_type_t
#endif
#define p4est_connect_type_t            p8est_connect_type_t
#define p4est_connectivity_encode_t     p8est_connectivity_encode_t
#define p4est_connectivity_t            p8est_connectivity_t
#define p4est_corner_transform_t        p8est_corner_transform_t
#define p4est_corner_info_t             p8est_corner_info_t
#define p4est_geometry_t                p8est_geometry_t
#define p4est_t                         p8est_t
#define p4est_tree_t                    p8est_tree_t
#define p4est_quadrant_t                p8est_quadrant_t
#define p4est_inspect_t                 p8est_inspect_t
#define p4est_position_t                p8est_position_t
#define p4est_init_t                    p8est_init_t
#define p4est_refine_t                  p8est_refine_t
#define p4est_coarsen_t                 p8est_coarsen_t
#define p4est_weight_t                  p8est_weight_t
#define p4est_ghost_t                   p8est_ghost_t
#define p4est_ghost_exchange_t          p8est_ghost_exchange_t
#define p4est_indep_t                   p8est_indep_t
#define p4est_nodes_t                   p8est_nodes_t
#define p4est_lnodes_t                  p8est_lnodes_t
#define p4est_lnodes_code_t             p8est_lnodes_code_t
#define p4est_lnodes_rank_t             p8est_lnodes_rank_t
#define p4est_lnodes_buffer_t           p8est_lnodes_buffer_t
#define p4est_iter_volume_t             p8est_iter_volume_t
#define p4est_iter_volume_info_t        p8est_iter_volume_info_t
#define p4est_iter_face_t               p8est_iter_face_t
#define p4est_iter_face_info_t          p8est_iter_face_info_t
#define p4est_iter_face_side_t          p8est_iter_face_side_t
#define p4est_iter_corner_t             p8est_iter_corner_t
#define p4est_iter_corner_side_t        p8est_iter_corner_side_t
#define p4est_iter_corner_info_t        p8est_iter_corner_info_t
#define p4est_search_query_t            p8est_search_query_t
#define p4est_traverse_query_t          p8est_traverse_query_t
#define p4est_mesh_t                    p8est_mesh_t
#define p4est_mesh_face_neighbor_t      p8est_mesh_face_neighbor_t
#define p4est_wrap_t                    p8est_wrap_t
#define p4est_wrap_leaf_t               p8est_wrap_leaf_t
#define p4est_wrap_flags_t              p8est_wrap_flags_t
#define p4est_vtk_context_t             p8est_vtk_context_t

/* redefine external variables */
#define p4est_face_corners              p8est_face_corners
#define p4est_face_dual                 p8est_face_dual
#define p4est_corner_faces              p8est_corner_faces
#define p4est_corner_face_corners       p8est_corner_face_corners
#define p4est_child_corner_faces        p8est_child_corner_faces
#define P4EST_DATA_UNINITIALIZED        P8EST_DATA_UNINITIALIZED

/* functions in p4est_connectivity */
#define p4est_connectivity_face_neighbor_corner_orientation \
        p8est_connectivity_face_neighbor_corner_orientation
#define p4est_connectivity_memory_used  p8est_connectivity_memory_used
#define p4est_connectivity_new          p8est_connectivity_new
#define p4est_connectivity_new_brick    p8est_connectivity_new_brick
#define p4est_connectivity_new_byname   p8est_connectivity_new_byname
#define p4est_connectivity_new_copy     p8est_connectivity_new_copy
#define p4est_connectivity_bcast        p8est_connectivity_bcast
#define p4est_connectivity_destroy      p8est_connectivity_destroy
#define p4est_connectivity_set_attr     p8est_connectivity_set_attr
#define p4est_connectivity_is_valid     p8est_connectivity_is_valid
#define p4est_connectivity_is_equal     p8est_connectivity_is_equal
#define p4est_connectivity_sink         p8est_connectivity_sink
#define p4est_connectivity_deflate      p8est_connectivity_deflate
#define p4est_connectivity_save         p8est_connectivity_save
#define p4est_connectivity_source       p8est_connectivity_source
#define p4est_connectivity_inflate      p8est_connectivity_inflate
#define p4est_connectivity_load         p8est_connectivity_load
#define p4est_connectivity_complete     p8est_connectivity_complete
#define p4est_connectivity_reduce       p8est_connectivity_reduce
#define p4est_expand_face_transform     p8est_expand_face_transform
#define p4est_find_face_transform       p8est_find_face_transform
#define p4est_find_corner_transform     p8est_find_corner_transform
#define p4est_corner_array_index        p8est_corner_array_index
#define p4est_connectivity_reorder      p8est_connectivity_reorder
#define p4est_connectivity_permute      p8est_connectivity_permute
#define p4est_connectivity_join_faces   p8est_connectivity_join_faces
#define p4est_connectivity_is_equivalent p8est_connectivity_is_equivalent
#define p4est_connectivity_read_inp_stream p8est_connectivity_read_inp_stream
#define p4est_connectivity_read_inp     p8est_connectivity_read_inp

/* functions in p4est */
#define p4est_qcoord_to_vertex          p8est_qcoord_to_vertex
#define p4est_memory_used               p8est_memory_used
#define p4est_new                       p8est_new
#define p4est_destroy                   p8est_destroy
#define p4est_copy                      p8est_copy
#define p4est_reset_data                p8est_reset_data
#define p4est_refine                    p8est_refine
#define p4est_coarsen                   p8est_coarsen
#define p4est_balance                   p8est_balance
#define p4est_partition                 p8est_partition
#define p4est_checksum                  p8est_checksum
#define p4est_save                      p8est_save
#define p4est_load                      p8est_load
#define p4est_reduce_mpicomm            p8est_reduce_mpicomm
#define p4est_reduce_mpicomm_ext        p8est_reduce_mpicomm_ext
#define p4est_connect_type_int          p8est_connect_type_int
#define p4est_connect_type_string       p8est_connect_type_string
#define p4est_tree_array_index          p8est_tree_array_index
#define p4est_quadrant_array_index      p8est_quadrant_array_index
#define p4est_quadrant_array_push       p8est_quadrant_array_push
#define p4est_quadrant_mempool_alloc    p8est_quadrant_mempool_alloc
#define p4est_quadrant_list_pop         p8est_quadrant_list_pop

/* functions in p4est_extended */
#define p4est_replace_t                 p8est_replace_t
#define p4est_new_ext                   p8est_new_ext
#define p4est_mesh_new_ext              p8est_mesh_new_ext
#define p4est_copy_ext                  p8est_copy_ext
#define p4est_refine_ext                p8est_refine_ext
#define p4est_coarsen_ext               p8est_coarsen_ext
#define p4est_balance_ext               p8est_balance_ext
#define p4est_balance_subtree_ext       p8est_balance_subtree_ext
#define p4est_partition_ext             p8est_partition_ext
#define p4est_partition_for_coarsening  p8est_partition_for_coarsening
#define p4est_save_ext                  p8est_save_ext
#define p4est_load_ext                  p8est_load_ext
#define p4est_source_ext                p8est_source_ext

/* functions in p4est_iterate */
#define p4est_iterate                   p8est_iterate
#define p4est_iterate_ext               p8est_iterate_ext
#define p4est_iter_fside_array_index    p8est_iter_fside_array_index
#define p4est_iter_fside_array_index_int p8est_iter_fside_array_index_int
#define p4est_iter_cside_array_index    p8est_iter_cside_array_index
#define p4est_iter_cside_array_index_int p8est_iter_cside_array_index_int

/* functions in p4est_points */
#define p4est_new_points                p8est_new_points

/* functions in p4est_bits */
#define p4est_quadrant_print            p8est_quadrant_print
#define p4est_quadrant_is_equal         p8est_quadrant_is_equal
#define p4est_quadrant_overlaps         p8est_quadrant_overlaps
#define p4est_quadrant_is_equal_piggy   p8est_quadrant_is_equal_piggy
#define p4est_quadrant_compare          p8est_quadrant_compare
#define p4est_quadrant_disjoint         p8est_quadrant_disjoint
#define p4est_quadrant_compare_piggy    p8est_quadrant_compare_piggy
#define p4est_quadrant_compare_local_num p8est_quadrant_compare_local_num
#define p4est_quadrant_equal_fn         p8est_quadrant_equal_fn
#define p4est_quadrant_hash_fn          p8est_quadrant_hash_fn
#define p4est_node_equal_piggy_fn       p8est_node_equal_piggy_fn
#define p4est_node_hash_piggy_fn        p8est_node_hash_piggy_fn
#define p4est_node_clamp_inside         p8est_node_clamp_inside
#define p4est_node_unclamp              p8est_node_unclamp
#define p4est_node_to_quadrant          p8est_node_to_quadrant
#define p4est_quadrant_contains_node    p8est_quadrant_contains_node
#define p4est_quadrant_ancestor_id      p8est_quadrant_ancestor_id
#define p4est_quadrant_child_id         p8est_quadrant_child_id
#define p4est_quadrant_is_inside_root   p8est_quadrant_is_inside_root
#define p4est_quadrant_is_inside_3x3    p8est_quadrant_is_inside_3x3
#define p4est_quadrant_is_outside_face  p8est_quadrant_is_outside_face
#define p4est_quadrant_is_outside_corner p8est_quadrant_is_outside_corner
#define p4est_quadrant_is_node          p8est_quadrant_is_node
#define p4est_quadrant_is_valid         p8est_quadrant_is_valid
#define p4est_quadrant_is_extended      p8est_quadrant_is_extended
#define p4est_quadrant_is_sibling       p8est_quadrant_is_sibling
#define p4est_quadrant_is_sibling_D     p8est_quadrant_is_sibling_D
#define p4est_quadrant_is_family        p8est_quadrant_is_family
#define p4est_quadrant_is_familyv       p8est_quadrant_is_familyv
#define p4est_quadrant_is_familypv      p8est_quadrant_is_familypv
#define p4est_quadrant_is_parent        p8est_quadrant_is_parent
#define p4est_quadrant_is_parent_D      p8est_quadrant_is_parent_D
#define p4est_quadrant_is_ancestor      p8est_quadrant_is_ancestor
#define p4est_quadrant_is_ancestor_D    p8est_quadrant_is_ancestor_D
#define p4est_quadrant_is_next          p8est_quadrant_is_next
#define p4est_quadrant_is_next_D        p8est_quadrant_is_next_D
#define p4est_quadrant_overlaps_tree    p8est_quadrant_overlaps_tree
#define p4est_quadrant_is_inside_tree   p8est_quadrant_is_inside_tree
#define p4est_quadrant_ancestor         p8est_quadrant_ancestor
#define p4est_quadrant_parent           p8est_quadrant_parent
#define p4est_quadrant_sibling          p8est_quadrant_sibling
#define p4est_quadrant_child            p8est_quadrant_child
#define p4est_quadrant_face_neighbor    p8est_quadrant_face_neighbor
#define p4est_quadrant_face_neighbor_extra p8est_quadrant_face_neighbor_extra
#define p4est_quadrant_half_face_neighbors p8est_quadrant_half_face_neighbors
#define p4est_quadrant_all_face_neighbors p8est_quadrant_all_face_neighbors
#define p4est_quadrant_corner_neighbor  p8est_quadrant_corner_neighbor
#define p4est_quadrant_corner_neighbor_extra \
                                        p8est_quadrant_corner_neighbor_extra
#define p4est_quadrant_half_corner_neighbor \
                                        p8est_quadrant_half_corner_neighbor
#define p4est_quadrant_corner_node      p8est_quadrant_corner_node
#define p4est_quadrant_children         p8est_quadrant_children
#define p4est_quadrant_childrenv        p8est_quadrant_childrenv
#define p4est_quadrant_childrenpv       p8est_quadrant_childrenpv
#define p4est_quadrant_first_descendant p8est_quadrant_first_descendant
#define p4est_quadrant_last_descendant  p8est_quadrant_last_descendant
#define p4est_quadrant_corner_descendant p8est_quadrant_corner_descendant
#define p4est_nearest_common_ancestor   p8est_nearest_common_ancestor
#define p4est_nearest_common_ancestor_D p8est_nearest_common_ancestor_D
#define p4est_quadrant_transform_face   p8est_quadrant_transform_face
#define p4est_quadrant_touches_corner   p8est_quadrant_touches_corner
#define p4est_quadrant_transform_corner p8est_quadrant_transform_corner
#define p4est_quadrant_shift_corner     p8est_quadrant_shift_corner
#define p4est_quadrant_linear_id        p8est_quadrant_linear_id
#define p4est_quadrant_set_morton       p8est_quadrant_set_morton

/* functions in p4est_search */
#define p4est_find_lower_bound          p8est_find_lower_bound
#define p4est_find_higher_bound         p8est_find_higher_bound
#define p4est_split_array               p8est_split_array
#define p4est_find_range_boundaries     p8est_find_range_boundaries
#define p4est_search                    p8est_search
#define p4est_traverse                  p8est_traverse

/* functions in p4est_algorithms */
#define p4est_quadrant_init_data        p8est_quadrant_init_data
#define p4est_quadrant_free_data        p8est_quadrant_free_data
#define p4est_quadrant_checksum         p8est_quadrant_checksum
#define p4est_tree_is_sorted            p8est_tree_is_sorted
#define p4est_tree_is_linear            p8est_tree_is_linear
#define p4est_tree_is_almost_sorted     p8est_tree_is_almost_sorted
#define p4est_tree_is_complete          p8est_tree_is_complete
#define p4est_tree_print                p8est_tree_print
#define p4est_is_equal                  p8est_is_equal
#define p4est_is_valid                  p8est_is_valid
#define p4est_tree_compute_overlap      p8est_tree_compute_overlap
#define p4est_tree_uniqify_overlap      p8est_tree_uniqify_overlap
#define p4est_tree_remove_nonowned      p8est_tree_remove_nonowned
#define p4est_complete_region           p8est_complete_region
#define p4est_complete_subtree          p8est_complete_subtree
#define p4est_balance_subtree           p8est_balance_subtree
#define p4est_balance_border            p8est_balance_border
#define p4est_linearize_tree            p8est_linearize_tree
#define p4est_next_nonempty_process     p8est_next_nonempty_process
#define p4est_partition_correction      p8est_partition_correction
#define p4est_partition_for_coarsening  p8est_partition_for_coarsening
#define p4est_partition_given           p8est_partition_given

/* functions in p4est_communication */
<<<<<<< HEAD
#define p4est_comm_parallel_env_create  p8est_comm_parallel_env_create
#define p4est_comm_parallel_env_free    p8est_comm_parallel_env_free
#define p4est_comm_parallel_env_is_null p8est_comm_parallel_env_is_null
#define p4est_comm_parallel_env_assign  p8est_comm_parallel_env_assign
=======
#define p4est_comm_parallel_env_assign  p8est_comm_parallel_env_assign
#define p4est_comm_parallel_env_duplicate p8est_comm_parallel_env_duplicate
#define p4est_comm_parallel_env_release p8est_comm_parallel_env_release
#define p4est_comm_parallel_env_replace p8est_comm_parallel_env_replace
#define p4est_comm_parallel_env_get_info p8est_comm_parallel_env_get_info
#define p4est_comm_parallel_env_is_null p8est_comm_parallel_env_is_null
#define p4est_comm_parallel_env_reduce  p8est_comm_parallel_env_reduce
#define p4est_comm_parallel_env_reduce_ext p8est_comm_parallel_env_reduce_ext
>>>>>>> 5b3f4a3f
#define p4est_comm_count_quadrants      p8est_comm_count_quadrants
#define p4est_comm_global_partition     p8est_comm_global_partition
#define p4est_comm_count_pertree        p8est_comm_count_pertree
#define p4est_comm_is_empty             p8est_comm_is_empty
#define p4est_comm_is_owner             p8est_comm_is_owner
#define p4est_comm_find_owner           p8est_comm_find_owner
#define p4est_comm_tree_info            p8est_comm_tree_info
#define p4est_comm_neighborhood_owned   p8est_comm_neighborhood_owned
#define p4est_comm_sync_flag            p8est_comm_sync_flag
#define p4est_comm_checksum             p8est_comm_checksum

/* functions in p4est_io */
#define p4est_deflate_quadrants         p8est_deflate_quadrants
#define p4est_inflate                   p8est_inflate

/* functions in p4est_geometry */
#define p4est_geometry_destroy          p8est_geometry_destroy
#define p4est_geometry_new_connectivity p8est_geometry_new_connectivity

/* functions in p4est_vtk */
#define p4est_vtk_context_new           p8est_vtk_context_new
#define p4est_vtk_context_destroy       p8est_vtk_context_destroy
#define p4est_vtk_context_set_geom      p8est_vtk_context_set_geom
#define p4est_vtk_context_set_scale     p8est_vtk_context_set_scale
#define p4est_vtk_context_set_continuous p8est_vtk_context_set_continuous
#define p4est_vtk_write_file            p8est_vtk_write_file
#define p4est_vtk_write_header          p8est_vtk_write_header
#define p4est_vtk_write_cell_dataf      p8est_vtk_write_cell_dataf
#define p4est_vtk_write_cell_data       p8est_vtk_write_cell_data
#define p4est_vtk_write_point_dataf     p8est_vtk_write_point_dataf
#define p4est_vtk_write_point_data      p8est_vtk_write_point_data
#define p4est_vtk_write_footer          p8est_vtk_write_footer

/* functions in p4est_ghost */
#define p4est_quadrant_find_owner       p8est_quadrant_find_owner
#define p4est_ghost_memory_used         p8est_ghost_memory_used
#define p4est_ghost_new                 p8est_ghost_new
#define p4est_ghost_destroy             p8est_ghost_destroy
#define p4est_ghost_exchange_data       p8est_ghost_exchange_data
#define p4est_ghost_exchange_data_begin p8est_ghost_exchange_data_begin
#define p4est_ghost_exchange_data_end   p8est_ghost_exchange_data_end
#define p4est_ghost_exchange_custom     p8est_ghost_exchange_custom
#define p4est_ghost_exchange_custom_begin p8est_ghost_exchange_custom_begin
#define p4est_ghost_exchange_custom_end p8est_ghost_exchange_custom_end
#define p4est_ghost_exchange_custom_levels p8est_ghost_exchange_custom_levels
#define p4est_ghost_exchange_custom_levels_begin \
                                        p8est_ghost_exchange_custom_levels_begin
#define p4est_ghost_exchange_custom_levels_end \
                                        p8est_ghost_exchange_custom_levels_end
#define p4est_ghost_bsearch             p8est_ghost_bsearch
#define p4est_ghost_contains            p8est_ghost_contains
#define p4est_ghost_is_valid            p8est_ghost_is_valid
#define p4est_face_quadrant_exists      p8est_face_quadrant_exists
#define p4est_quadrant_exists           p8est_quadrant_exists
#define p4est_is_balanced               p8est_is_balanced
#define p4est_ghost_checksum            p8est_ghost_checksum
#define p4est_ghost_expand              p8est_ghost_expand

/* functions in p4est_nodes */
#define p4est_nodes_new                 p8est_nodes_new
#define p4est_nodes_destroy             p8est_nodes_destroy
#define p4est_nodes_is_valid            p8est_nodes_is_valid

/* functions in p4est_lnodes */
#define p4est_lnodes_new                p8est_lnodes_new
#define p4est_lnodes_destroy            p8est_lnodes_destroy
#define p4est_ghost_support_lnodes      p8est_ghost_support_lnodes
#define p4est_ghost_expand_by_lnodes    p8est_ghost_expand_by_lnodes
#define p4est_partition_lnodes          p8est_partition_lnodes
<<<<<<< HEAD
#define p4est_partition_lnodes_detailed p8est_partition_lnodes_detailed
=======
#define p4est_partition_lnodes_ext      p8est_partition_lnodes_ext
>>>>>>> 5b3f4a3f
#define p4est_lnodes_decode             p8est_lnodes_decode
#define p4est_lnodes_share_owned_begin  p8est_lnodes_share_owned_begin
#define p4est_lnodes_share_owned_end    p8est_lnodes_share_owned_end
#define p4est_lnodes_share_owned        p8est_lnodes_share_owned
#define p4est_lnodes_share_all_begin    p8est_lnodes_share_all_begin
#define p4est_lnodes_share_all_end      p8est_lnodes_share_all_end
#define p4est_lnodes_share_all          p8est_lnodes_share_all
#define p4est_lnodes_buffer_destroy     p8est_lnodes_buffer_destroy
#define p4est_lnodes_rank_array_index   p8est_lnodes_rank_array_index
#define p4est_lnodes_rank_array_index_int p8est_lnodes_rank_array_index_int
#define p4est_lnodes_global_index       p8est_lnodes_global_index

/* functions in p4est_mesh */
#define p4est_mesh_memory_used          p8est_mesh_memory_used
#define p4est_mesh_new                  p8est_mesh_new
#define p4est_mesh_destroy              p8est_mesh_destroy
#define p4est_mesh_quadrant_cumulative  p8est_mesh_quadrant_cumulative
#define p4est_mesh_face_neighbor_init   p8est_mesh_face_neighbor_init
#define p4est_mesh_face_neighbor_init2  p8est_mesh_face_neighbor_init2
#define p4est_mesh_face_neighbor_next   p8est_mesh_face_neighbor_next
#define p4est_mesh_face_neighbor_data   p8est_mesh_face_neighbor_data

/* functions in p4est_balance */
#define p4est_balance_seeds_face        p8est_balance_seeds_face
#define p4est_balance_seeds_corner      p8est_balance_seeds_corner
#define p4est_balance_seeds             p8est_balance_seeds

/* functions in p4est_wrap */
#define p4est_wrap_new_conn             p8est_wrap_new_conn
#define p4est_wrap_new_brick            p8est_wrap_new_brick
#define p4est_wrap_new_world            p8est_wrap_new_world
#define p4est_wrap_new_ext              p8est_wrap_new_ext
#define p4est_wrap_new_copy             p8est_wrap_new_copy
#define p4est_wrap_destroy              p8est_wrap_destroy
#define p4est_wrap_set_hollow           p8est_wrap_set_hollow
#define p4est_wrap_set_coarsen_delay    p8est_wrap_set_coarsen_delay
#define p4est_wrap_get_ghost            p8est_wrap_get_ghost
#define p4est_wrap_get_mesh             p8est_wrap_get_mesh
#define p4est_wrap_mark_refine          p8est_wrap_mark_refine
#define p4est_wrap_mark_coarsen         p8est_wrap_mark_coarsen
#define p4est_wrap_adapt                p8est_wrap_adapt
#define p4est_wrap_partition            p8est_wrap_partition
#define p4est_wrap_complete             p8est_wrap_complete
#define p4est_wrap_leaf_next            p8est_wrap_leaf_next
#define p4est_wrap_leaf_first           p8est_wrap_leaf_first

/* functions in p4est_plex */
#define p4est_get_plex_data             p8est_get_plex_data
#define p4est_get_plex_data_ext         p8est_get_plex_data_ext

/* functions in p4est_connrefine */
#define p4est_connectivity_refine       p8est_connectivity_refine

#endif /* !P4EST_TO_P8EST_H */<|MERGE_RESOLUTION|>--- conflicted
+++ resolved
@@ -164,8 +164,6 @@
 #define p4est_checksum                  p8est_checksum
 #define p4est_save                      p8est_save
 #define p4est_load                      p8est_load
-#define p4est_reduce_mpicomm            p8est_reduce_mpicomm
-#define p4est_reduce_mpicomm_ext        p8est_reduce_mpicomm_ext
 #define p4est_connect_type_int          p8est_connect_type_int
 #define p4est_connect_type_string       p8est_connect_type_string
 #define p4est_tree_array_index          p8est_tree_array_index
@@ -301,12 +299,6 @@
 #define p4est_partition_given           p8est_partition_given
 
 /* functions in p4est_communication */
-<<<<<<< HEAD
-#define p4est_comm_parallel_env_create  p8est_comm_parallel_env_create
-#define p4est_comm_parallel_env_free    p8est_comm_parallel_env_free
-#define p4est_comm_parallel_env_is_null p8est_comm_parallel_env_is_null
-#define p4est_comm_parallel_env_assign  p8est_comm_parallel_env_assign
-=======
 #define p4est_comm_parallel_env_assign  p8est_comm_parallel_env_assign
 #define p4est_comm_parallel_env_duplicate p8est_comm_parallel_env_duplicate
 #define p4est_comm_parallel_env_release p8est_comm_parallel_env_release
@@ -315,7 +307,6 @@
 #define p4est_comm_parallel_env_is_null p8est_comm_parallel_env_is_null
 #define p4est_comm_parallel_env_reduce  p8est_comm_parallel_env_reduce
 #define p4est_comm_parallel_env_reduce_ext p8est_comm_parallel_env_reduce_ext
->>>>>>> 5b3f4a3f
 #define p4est_comm_count_quadrants      p8est_comm_count_quadrants
 #define p4est_comm_global_partition     p8est_comm_global_partition
 #define p4est_comm_count_pertree        p8est_comm_count_pertree
@@ -385,11 +376,7 @@
 #define p4est_ghost_support_lnodes      p8est_ghost_support_lnodes
 #define p4est_ghost_expand_by_lnodes    p8est_ghost_expand_by_lnodes
 #define p4est_partition_lnodes          p8est_partition_lnodes
-<<<<<<< HEAD
 #define p4est_partition_lnodes_detailed p8est_partition_lnodes_detailed
-=======
-#define p4est_partition_lnodes_ext      p8est_partition_lnodes_ext
->>>>>>> 5b3f4a3f
 #define p4est_lnodes_decode             p8est_lnodes_decode
 #define p4est_lnodes_share_owned_begin  p8est_lnodes_share_owned_begin
 #define p4est_lnodes_share_owned_end    p8est_lnodes_share_owned_end
