--- conflicted
+++ resolved
@@ -210,20 +210,12 @@
 /** Transform a face corner across one of the adjacent faces into a neighbor tree.
  * This version expects the neighbor face and orientation separately.
  * \param [in] fc   A face corner number in 0..1.
-<<<<<<< HEAD
- * \param [in] f    A face number that touches the corner \a c.
- * \param [in] nf   A neighbor face that is on the other side of \f.
- * \param [in] o    The orientation between tree boundary faces \a f and \nf.
- */
-int                 p4est_connectivity_face_neighbor_face_corner_orientation
-=======
  * \param [in] f    A face that the face corner number \a fc is relative to.
  * \param [in] nf   A neighbor face that is on the other side of \f.
  * \param [in] o    The orientation between tree boundary faces \a f and \nf.
  * \return          The face corner number relative to the neighbor's face.
  */
 int                 p4est_connectivity_face_neighbor_face_corner
->>>>>>> 1d49bc65
   (int fc, int f, int nf, int o);
 
 /** Transform a corner across one of the adjacent faces into a neighbor tree.
