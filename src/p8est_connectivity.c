--- conflicted
+++ resolved
@@ -1077,10 +1077,7 @@
   P4EST_ASSERT (0 <= e && e < P8EST_EDGES);
   P4EST_ASSERT (0 <= f && f < P4EST_FACES);
   P4EST_ASSERT (0 <= nf && nf < P4EST_FACES);
-<<<<<<< HEAD
-=======
   P4EST_ASSERT (0 <= o && o < 2);
->>>>>>> e1955565
 
   fe = p8est_edge_face_edges[e][f];
   P4EST_ASSERT (0 <= fe && fe < P4EST_HALF);
@@ -1103,25 +1100,15 @@
   P4EST_ASSERT (0 <= c && e < P4EST_CHILDREN);
   P4EST_ASSERT (0 <= e && e < P8EST_EDGES);
   P4EST_ASSERT (0 <= ne && ne < P8EST_EDGES);
-<<<<<<< HEAD
+  P4EST_ASSERT (0 <= o && o < 2);
 
   ec = p8est_edge_edge_corners[e][c];
-  P4EST_ASSERT (0 < ec && ec < 2);
+  P4EST_ASSERT (0 <= ec && ec < 2);
 
   pset = p8est_edge_corner_permutation_sets[o];
   nec = p8est_edge_corner_permuations[pset][ec];
-  P4EST_ASSERT (0 < nec && nec < 2);
-=======
-  P4EST_ASSERT (0 <= o && o < 2);
-
-  ec = p8est_edge_edge_corners[e][c];
-  P4EST_ASSERT (0 <= ec && ec < 2);
-
-  pset = p8est_edge_corner_permutation_sets[o];
-  nec = p8est_edge_corner_permuations[pset][ec];
 
   P4EST_ASSERT (0 <= nec && nec < 2);
->>>>>>> e1955565
 
   return p8est_edge_corners[ne][nec];
 }
